--- conflicted
+++ resolved
@@ -20,13 +20,8 @@
 from datatrove.pipeline.readers import JsonlReader, ParquetReader
 from datatrove.pipeline.writers import JsonlWriter, ParquetWriter
 
-<<<<<<< HEAD
-from undertale.datasets.base import Dataset, main
-from undertale.datasets.pipeline.segmenters import BinaryNinjaFunctionSegmenter
-=======
 from .base import Dataset, main
 from .pipeline.segmenters import BinaryNinjaFunctionSegmenter
->>>>>>> 1dae6f24
 
 
 class FindNixpkgs(PipelineStep):
@@ -587,11 +582,7 @@
         None  # list[str] of arguments to wrap nix commands around if neccessary
     )
 
-<<<<<<< HEAD
-    undertale_dir = os.environ.get("UNDERTALE_DATASETS_DIRECTORY")
-=======
     undertale_dir = os.environ.get("UNDERTALE_DATASETS_DIRECTORY", "./")
->>>>>>> 1dae6f24
     dataset_dir = os.path.abspath(
         os.path.join(undertale_dir, name)
     )  # where final datasets are stored (pulls from ENV variable)
