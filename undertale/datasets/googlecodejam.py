<<<<<<< HEAD
import os
=======
"""The Google Code Jam programming competition archives.

Several years of Google Code Jam programming competitions, C and C++ language
solutions, compiled and aligned with challenge problem descriptions.

Data: https://zibada.guru/gcj/
"""
>>>>>>> bc14a391

from datatrove.pipeline.readers import ParquetReader

from .base import Dataset, main
from .pipeline.compilers import CppCompiler
from .pipeline.disassemblers import GhidraDisassembler
from .pipeline.summarizers import VLLMSummarizer


def adapt_googlecodejam_from_raw(
    self, data: dict, path: str, id_in_file: int | str
) -> dict:
    return {
        "id": data["row"],
        "text": data["source"],
        "metadata": {"summary": data["statement"]},
    }


class GoogleCodeJam(Dataset):
    def get_pipeline(self, input, writer, parallelism):
<<<<<<< HEAD
        server_loc = os.environ.get("SERVER_LOC", "NONE")
=======
        """"""
>>>>>>> bc14a391
        steps = [
            ParquetReader(
                data_folder="/home/st25587/undertale_shared/datasets/gcj_testset",
                adapter=adapt_googlecodejam_from_raw,
            ),
            CppCompiler(),
            GhidraDisassembler(),
            VLLMSummarizer(server_loc),
        ]
        steps.extend(writer)

        return self.get_executor(steps, tasks=parallelism)


if __name__ == "__main__":
    main(GoogleCodeJam)<|MERGE_RESOLUTION|>--- conflicted
+++ resolved
@@ -1,6 +1,3 @@
-<<<<<<< HEAD
-import os
-=======
 """The Google Code Jam programming competition archives.
 
 Several years of Google Code Jam programming competitions, C and C++ language
@@ -8,7 +5,8 @@
 
 Data: https://zibada.guru/gcj/
 """
->>>>>>> bc14a391
+
+import os
 
 from datatrove.pipeline.readers import ParquetReader
 
@@ -30,11 +28,8 @@
 
 class GoogleCodeJam(Dataset):
     def get_pipeline(self, input, writer, parallelism):
-<<<<<<< HEAD
+        """"""
         server_loc = os.environ.get("SERVER_LOC", "NONE")
-=======
-        """"""
->>>>>>> bc14a391
         steps = [
             ParquetReader(
                 data_folder="/home/st25587/undertale_shared/datasets/gcj_testset",
