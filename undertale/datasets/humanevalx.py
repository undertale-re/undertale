from datatrove.pipeline.readers import HuggingFaceDatasetReader
from datatrove.pipeline.writers import ParquetWriter

from .base import DEFAULT_DATASETS_DIRECTORY, Dataset, main
from .pipeline.compilers import CppCompiler
<<<<<<< HEAD

# from .pipeline.disassemblers import GhidraDisassembler
from .pipeline.segmenters.rizin import RizinFunctionSegmentAndDisassemble
=======
from .pipeline.disassemblers import GhidraDisassembler
from .pipeline.formatters import ITEMPretokenizer
>>>>>>> ca31d236


def adapt_humanevalx_from_huggingface(
    self, data: dict, path: str, id_in_file: int | str
) -> dict:
    return {
        "id": data["task_id"],
        "text": f"{data['declaration']}{data['canonical_solution']}",
        "metadata": {"summary": data["prompt"]},
    }


class HumanEvalX(Dataset):
    def get_pipeline(self, input, writer, parallelism):
        steps = [
            HuggingFaceDatasetReader(
                "THUDM/humaneval-x",
                {"name": "cpp", "split": "test"},
                adapter=adapt_humanevalx_from_huggingface,
            ),
            CppCompiler(),
<<<<<<< HEAD
            RizinFunctionSegmentAndDisassemble(),
            ParquetWriter(
                output_folder=f"{DEFAULT_DATASETS_DIRECTORY}humaneval-x-dt-segmented-disassembled-rz",
                adapter=lambda self, doc: doc.metadata,
                max_file_size=50 * 1024 * 1024,
            ),
=======
            GhidraDisassembler(),
            ITEMPretokenizer(),
>>>>>>> ca31d236
        ]
        steps.extend(writer)

        return self.get_executor(steps, tasks=parallelism)


if __name__ == "__main__":
    main(HumanEvalX)<|MERGE_RESOLUTION|>--- conflicted
+++ resolved
@@ -3,14 +3,11 @@
 
 from .base import DEFAULT_DATASETS_DIRECTORY, Dataset, main
 from .pipeline.compilers import CppCompiler
-<<<<<<< HEAD
 
 # from .pipeline.disassemblers import GhidraDisassembler
 from .pipeline.segmenters.rizin import RizinFunctionSegmentAndDisassemble
-=======
 from .pipeline.disassemblers import GhidraDisassembler
 from .pipeline.formatters import ITEMPretokenizer
->>>>>>> ca31d236
 
 
 def adapt_humanevalx_from_huggingface(
@@ -32,17 +29,12 @@
                 adapter=adapt_humanevalx_from_huggingface,
             ),
             CppCompiler(),
-<<<<<<< HEAD
             RizinFunctionSegmentAndDisassemble(),
             ParquetWriter(
                 output_folder=f"{DEFAULT_DATASETS_DIRECTORY}humaneval-x-dt-segmented-disassembled-rz",
                 adapter=lambda self, doc: doc.metadata,
                 max_file_size=50 * 1024 * 1024,
             ),
-=======
-            GhidraDisassembler(),
-            ITEMPretokenizer(),
->>>>>>> ca31d236
         ]
         steps.extend(writer)
 
