--- conflicted
+++ resolved
@@ -1,8 +1,5 @@
-<<<<<<< HEAD
-=======
 """Disassemblers (binary code → assembly)."""
 
->>>>>>> 1dae6f24
 from .binaryninja import BinaryNinjaDisassembler  # noqa: F401, F403
 from .capstone import CapstoneDisassembler  # noqa: F401, F403
 from .ghidra import GhidraDisassembler  # noqa: F401, F403
