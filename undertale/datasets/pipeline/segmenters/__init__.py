--- conflicted
+++ resolved
@@ -1,8 +1,4 @@
 from .binaryninja import BinaryNinjaFunctionSegmenter  # noqa: F401, F403
 from .ghidra import GhidraFunctionSegmenter  # noqa: F401, F403
-<<<<<<< HEAD
 from .lief import LIEFFunctionSegmenter  # noqa: F401, F403
-from .rizin import RizinFunctionSegmentAndDisassemble  # noqa: F401, F403
-=======
-from .lief import LIEFFunctionSegmenter  # noqa: F401, F403
->>>>>>> 8810219b
+from .rizin import RizinFunctionSegmentAndDisassemble  # noqa: F401, F403